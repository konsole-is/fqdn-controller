--- conflicted
+++ resolved
@@ -3,15 +3,9 @@
 go 1.24.0
 
 require (
-<<<<<<< HEAD
-	github.com/onsi/ginkgo/v2 v2.24.0
-	github.com/onsi/gomega v1.38.0
-	github.com/stretchr/testify v1.11.1
-=======
 	github.com/onsi/ginkgo/v2 v2.25.1
 	github.com/onsi/gomega v1.38.1
-	github.com/stretchr/testify v1.11.0
->>>>>>> 7e886ba3
+	github.com/stretchr/testify v1.11.1
 	k8s.io/api v0.33.4
 	k8s.io/apimachinery v0.33.4
 	k8s.io/client-go v0.33.4
