module github.com/konsole-is/fqdn-controller

go 1.24.0

require (
<<<<<<< HEAD
	github.com/onsi/ginkgo/v2 v2.25.1
	github.com/onsi/gomega v1.38.1
	github.com/stretchr/testify v1.10.0
=======
	github.com/onsi/ginkgo/v2 v2.24.0
	github.com/onsi/gomega v1.38.0
	github.com/stretchr/testify v1.11.0
>>>>>>> f255980c
	k8s.io/api v0.33.4
	k8s.io/apimachinery v0.33.4
	k8s.io/client-go v0.33.4
	k8s.io/utils v0.0.0-20250820121507-0af2bda4dd1d
	sigs.k8s.io/controller-runtime v0.21.0
	sigs.k8s.io/yaml v1.6.0
)

require (
	cel.dev/expr v0.19.1 // indirect
<<<<<<< HEAD
	github.com/Masterminds/semver/v3 v3.4.0 // indirect
=======
	github.com/Masterminds/semver/v3 v3.3.1 // indirect
>>>>>>> f255980c
	github.com/antlr4-go/antlr/v4 v4.13.0 // indirect
	github.com/beorn7/perks v1.0.1 // indirect
	github.com/blang/semver/v4 v4.0.0 // indirect
	github.com/cenkalti/backoff/v4 v4.3.0 // indirect
	github.com/cespare/xxhash/v2 v2.3.0 // indirect
	github.com/davecgh/go-spew v1.1.1 // indirect
	github.com/emicklei/go-restful/v3 v3.11.0 // indirect
	github.com/evanphx/json-patch/v5 v5.9.11 // indirect
	github.com/felixge/httpsnoop v1.0.4 // indirect
	github.com/fsnotify/fsnotify v1.7.0 // indirect
	github.com/fxamacker/cbor/v2 v2.7.0 // indirect
	github.com/go-logr/logr v1.4.3 // indirect
	github.com/go-logr/stdr v1.2.2 // indirect
	github.com/go-logr/zapr v1.3.0 // indirect
	github.com/go-openapi/jsonpointer v0.21.0 // indirect
	github.com/go-openapi/jsonreference v0.20.2 // indirect
	github.com/go-openapi/swag v0.23.0 // indirect
	github.com/go-task/slim-sprig/v3 v3.0.0 // indirect
	github.com/gogo/protobuf v1.3.2 // indirect
	github.com/google/btree v1.1.3 // indirect
	github.com/google/cel-go v0.23.2 // indirect
	github.com/google/gnostic-models v0.6.9 // indirect
	github.com/google/go-cmp v0.7.0 // indirect
	github.com/google/pprof v0.0.0-20250820193118-f64d9cf942d6 // indirect
	github.com/google/uuid v1.6.0 // indirect
	github.com/grpc-ecosystem/grpc-gateway/v2 v2.24.0 // indirect
	github.com/inconshreveable/mousetrap v1.1.0 // indirect
	github.com/josharian/intern v1.0.0 // indirect
	github.com/json-iterator/go v1.1.12 // indirect
	github.com/mailru/easyjson v0.7.7 // indirect
	github.com/modern-go/concurrent v0.0.0-20180306012644-bacd9c7ef1dd // indirect
	github.com/modern-go/reflect2 v1.0.2 // indirect
	github.com/munnerz/goautoneg v0.0.0-20191010083416-a7dc8b61c822 // indirect
	github.com/pkg/errors v0.9.1 // indirect
	github.com/pmezard/go-difflib v1.0.0 // indirect
	github.com/prometheus/client_golang v1.22.0 // indirect
	github.com/prometheus/client_model v0.6.1 // indirect
	github.com/prometheus/common v0.62.0 // indirect
	github.com/prometheus/procfs v0.15.1 // indirect
	github.com/spf13/cobra v1.8.1 // indirect
	github.com/spf13/pflag v1.0.5 // indirect
	github.com/stoewer/go-strcase v1.3.0 // indirect
	github.com/x448/float16 v0.8.4 // indirect
	go.opentelemetry.io/auto/sdk v1.1.0 // indirect
	go.opentelemetry.io/contrib/instrumentation/net/http/otelhttp v0.58.0 // indirect
	go.opentelemetry.io/otel v1.33.0 // indirect
	go.opentelemetry.io/otel/exporters/otlp/otlptrace v1.33.0 // indirect
	go.opentelemetry.io/otel/exporters/otlp/otlptrace/otlptracegrpc v1.33.0 // indirect
	go.opentelemetry.io/otel/metric v1.33.0 // indirect
	go.opentelemetry.io/otel/sdk v1.33.0 // indirect
	go.opentelemetry.io/otel/trace v1.33.0 // indirect
	go.opentelemetry.io/proto/otlp v1.4.0 // indirect
	go.uber.org/automaxprocs v1.6.0 // indirect
	go.uber.org/multierr v1.11.0 // indirect
	go.uber.org/zap v1.27.0 // indirect
	go.yaml.in/yaml/v2 v2.4.2 // indirect
	go.yaml.in/yaml/v3 v3.0.4 // indirect
	golang.org/x/exp v0.0.0-20240719175910-8a7402abbf56 // indirect
	golang.org/x/net v0.43.0 // indirect
	golang.org/x/oauth2 v0.27.0 // indirect
	golang.org/x/sync v0.16.0 // indirect
	golang.org/x/sys v0.35.0 // indirect
	golang.org/x/term v0.34.0 // indirect
	golang.org/x/text v0.28.0 // indirect
	golang.org/x/time v0.9.0 // indirect
	golang.org/x/tools v0.36.0 // indirect
	gomodules.xyz/jsonpatch/v2 v2.4.0 // indirect
	google.golang.org/genproto/googleapis/api v0.0.0-20241209162323-e6fa225c2576 // indirect
	google.golang.org/genproto/googleapis/rpc v0.0.0-20241209162323-e6fa225c2576 // indirect
	google.golang.org/grpc v1.68.1 // indirect
	google.golang.org/protobuf v1.36.7 // indirect
	gopkg.in/evanphx/json-patch.v4 v4.12.0 // indirect
	gopkg.in/inf.v0 v0.9.1 // indirect
	gopkg.in/yaml.v3 v3.0.1 // indirect
	k8s.io/apiextensions-apiserver v0.33.0 // indirect
	k8s.io/apiserver v0.33.0 // indirect
	k8s.io/component-base v0.33.0 // indirect
	k8s.io/klog/v2 v2.130.1 // indirect
	k8s.io/kube-openapi v0.0.0-20250318190949-c8a335a9a2ff // indirect
	sigs.k8s.io/apiserver-network-proxy/konnectivity-client v0.31.2 // indirect
	sigs.k8s.io/json v0.0.0-20241010143419-9aa6b5e7a4b3 // indirect
	sigs.k8s.io/randfill v1.0.0 // indirect
	sigs.k8s.io/structured-merge-diff/v4 v4.6.0 // indirect
)<|MERGE_RESOLUTION|>--- conflicted
+++ resolved
@@ -3,15 +3,9 @@
 go 1.24.0
 
 require (
-<<<<<<< HEAD
 	github.com/onsi/ginkgo/v2 v2.25.1
 	github.com/onsi/gomega v1.38.1
-	github.com/stretchr/testify v1.10.0
-=======
-	github.com/onsi/ginkgo/v2 v2.24.0
-	github.com/onsi/gomega v1.38.0
 	github.com/stretchr/testify v1.11.0
->>>>>>> f255980c
 	k8s.io/api v0.33.4
 	k8s.io/apimachinery v0.33.4
 	k8s.io/client-go v0.33.4
@@ -22,11 +16,7 @@
 
 require (
 	cel.dev/expr v0.19.1 // indirect
-<<<<<<< HEAD
 	github.com/Masterminds/semver/v3 v3.4.0 // indirect
-=======
-	github.com/Masterminds/semver/v3 v3.3.1 // indirect
->>>>>>> f255980c
 	github.com/antlr4-go/antlr/v4 v4.13.0 // indirect
 	github.com/beorn7/perks v1.0.1 // indirect
 	github.com/blang/semver/v4 v4.0.0 // indirect
