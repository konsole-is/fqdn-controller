--- conflicted
+++ resolved
@@ -1,10 +1,5 @@
-<<<<<<< HEAD
 kubectl 1.33.3
-golang 1.24.4
-=======
-kubectl 1.33.1
 golang 1.24.5
->>>>>>> 025a3ffc
 kind 0.29.0
 golangci-lint 2.1.6
 helm 3.18.4