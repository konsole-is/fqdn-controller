--- conflicted
+++ resolved
@@ -1,11 +1,5 @@
-<<<<<<< HEAD
 kubectl 1.34.0
-golang 1.24.6
-kind 0.29.0
-=======
-kubectl 1.33.4
 golang 1.25.0
 kind 0.30.0
->>>>>>> 7e886ba3
 golangci-lint 2.4.0
 helm 3.18.6