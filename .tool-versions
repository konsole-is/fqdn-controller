kubectl 1.33.4
<<<<<<< HEAD
golang 1.24.6
kind 0.30.0
=======
golang 1.25.0
kind 0.29.0
>>>>>>> 59cb6cb9
golangci-lint 2.4.0
helm 3.18.6<|MERGE_RESOLUTION|>--- conflicted
+++ resolved
@@ -1,10 +1,5 @@
 kubectl 1.33.4
-<<<<<<< HEAD
-golang 1.24.6
+golang 1.25.0
 kind 0.30.0
-=======
-golang 1.25.0
-kind 0.29.0
->>>>>>> 59cb6cb9
 golangci-lint 2.4.0
 helm 3.18.6